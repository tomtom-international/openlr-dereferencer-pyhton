--- conflicted
+++ resolved
@@ -75,10 +75,7 @@
     fow_standin_score: List[List[float]] = DEFAULT_FOW_STAND_IN_SCORE
     #: The bearing angle is computed along this distance on a given line. Given in meters.
     bear_dist: int = 20
-<<<<<<< HEAD
-=======
     #: Input coordinates are provided in an equal-area projection (i.e. NOT WGS84 lat/lon)
->>>>>>> fa18e351
     equal_area: bool = False
 
 
