--- conflicted
+++ resolved
@@ -47,11 +47,7 @@
             result = wgs84.split_line(self.line.geometry, self._geometry_length_from_start())
         else:
             result = ee.split_line(self.line.geometry, self._geometry_length_from_start())
-<<<<<<< HEAD
         return result
-=======
-        return
->>>>>>> fa18e351
 
     @classmethod
     def from_abs_offset(cls, line: Line, meters_into: float, equal_area: bool = False):
@@ -122,10 +118,6 @@
         result += [line.geometry for line in self.path_inbetween]
         if last is not None:
             result.append(last)
-<<<<<<< HEAD
-
-=======
->>>>>>> fa18e351
         return wgs84.join_lines(result)
 
     def coordinates(self) -> List[Coordinates]:
