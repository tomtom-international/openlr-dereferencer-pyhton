"Contains the unit tests for the decoding logic"
import unittest
from math import degrees
from itertools import zip_longest
from typing import List, Iterable, TypeVar, NamedTuple

from shapely.geometry import LineString

from openlr import Coordinates, FRC, FOW, LineLocation as LineLocationRef, LocationReferencePoint\
    , PointAlongLineLocation, Orientation, SideOfRoad, PoiWithAccessPointLocation
from openlr_dereferencer.decoding import decode, PointAlongLine, LRDecodeError, PoiWithAccessPoint
from openlr_dereferencer.decoding.candidates import nominate_candidates
from openlr_dereferencer.decoding.scoring import score_geolocation, score_frc, score_fow, \
    score_bearing, score_angle_difference
<<<<<<< HEAD
from openlr_dereferencer.decoding.tools import PointOnLine
=======
from openlr_dereferencer.observer import SimpleObserver
>>>>>>> 786ff7da
from openlr_dereferencer.example_sqlite_map import ExampleMapReader
from openlr_dereferencer.maps.wgs84 import distance, bearing
from openlr_dereferencer.decoding.routes import Route

from .example_mapformat import setup_testdb, remove_db_file

class DummyNode():
    "Fake Node class for unit testing"
    def __init__(self, coord: Coordinates):
        self.coord = coord

    def __str__(self) -> str:
        return f"Node at {self.coord}"

    @property
    def coordinates(self) -> Coordinates:
        "Return the saved coordinates"
        return self.coord

class DummyLine(NamedTuple):
    "Fake Line class for unit testing"
    line_id: int
    start_node: DummyNode
    end_node: DummyNode

    def __str__(self) -> str:
        return (
            f"Line with id {self.line_id} and length {self.length} "
            f"from {self.start_node.coord} to {self.end_node.coord}"
        )

    def coordinates(self) -> List[Coordinates]:
        "Returns a list of this line's coordinates"
        return [self.start_node.coord, self.end_node.coord]

    @property
    def length(self) -> float:
        "Return distance between star and end node"
        return distance(self.start_node.coord, self.end_node.coord)

    @property
    def geometry(self) -> LineString:
        return LineString([(c.lon, c.lat) for c in self.coordinates()])

def get_test_linelocation_1():
    "Return a prepared line location with 3 LRPs"
    # References node 0 / line 1 / lines 1, 3
    lrp1 = LocationReferencePoint(13.41, 52.525,
                                  FRC.FRC0, FOW.SINGLE_CARRIAGEWAY, 90,
                                  FRC.FRC2, 837.0)
    # References node 3 / line 4
    lrp2 = LocationReferencePoint(13.4145, 52.529,
                                  FRC.FRC2, FOW.SINGLE_CARRIAGEWAY, 0.0,
                                  FRC.FRC2, 456.6)
    # References node 4 / line 4
    lrp3 = LocationReferencePoint(13.416, 52.525, FRC.FRC2,
                                  FOW.SINGLE_CARRIAGEWAY, 0.125, None, None)
    return LineLocationRef([lrp1, lrp2, lrp3], 0.0, 0.0)


def get_test_linelocation_2():
    "Return a undecodable line location with 2 LRPs"
    # References node 0 / line 1 / lines 1, 3
    lrp1 = LocationReferencePoint(13.41, 52.525,
                                  FRC.FRC0, FOW.SINGLE_CARRIAGEWAY, 90/11.25,
                                  FRC.FRC2, 0.0)
    # References node 13 / ~ line 17
    lrp2 = LocationReferencePoint(13.429, 52.523, FRC.FRC2,
                                  FOW.SINGLE_CARRIAGEWAY, 270/11.25, None, None)
    return LineLocationRef([lrp1, lrp2], 0.0, 0.0)

<<<<<<< HEAD
def get_test_linelocation_3():
    """Returns a line location that is within a line.
    
    This simulates that the start and end junction are missing on the target map."""
    # References a point on line 1
    lrp1 = LocationReferencePoint(13.411, 52.525,
                                  FRC.FRC1, FOW.SINGLE_CARRIAGEWAY, 90,
                                  FRC.FRC1, 135)
    # References another point on line 1
    lrp2 = LocationReferencePoint(13.413, 52.525, FRC.FRC1,
                                  FOW.SINGLE_CARRIAGEWAY, 270, None, None)
    return LineLocationRef([lrp1, lrp2], 0.0, 0.0)
=======
>>>>>>> 786ff7da

def get_test_pointalongline() -> PointAlongLineLocation:
    "Get a test Point Along Line location reference"
    path_ref = get_test_linelocation_1().points[-2:]
    return PointAlongLineLocation(path_ref, 0.5, Orientation.WITH_LINE_DIRECTION, \
                                  SideOfRoad.RIGHT)


def get_test_invalid_pointalongline() -> PointAlongLineLocation:
    "Get a test Point Along Line location reference"
    path_ref = get_test_linelocation_1().points[-2:]
    return PointAlongLineLocation(path_ref, 1500, Orientation.WITH_LINE_DIRECTION, \
                                  SideOfRoad.RIGHT)


def get_test_poi() -> PoiWithAccessPointLocation:
    "Get a test POI with access point location reference"
    path_ref = get_test_linelocation_1().points[-2:]
    return PoiWithAccessPointLocation(
        path_ref, 0.5, 13.414, 52.526, Orientation.WITH_LINE_DIRECTION,
        SideOfRoad.RIGHT)

T = TypeVar("T")


class DecodingTests(unittest.TestCase):
    "Unittests for the decoding logic"
    db = 'db.sqlite'

    def assertIterableAlmostEqual(self, iter_a: Iterable[T], iter_b: Iterable[T], delta: float):
        """Tests if `a` and `b` iterate over nearly-equal floats.

        This means, that two floats of the same index in `a` and `b` should not have a greater
        difference than `delta`."""
        # Get the generators
        gen_a = iter(iter_a)
        gen_b = iter(iter_b)
        for (a, b) in zip_longest(gen_a, gen_b):
            if abs(a - b) > delta:
                list_a = [a] + list(gen_a)
                list_b = [b] + list(gen_b)
                msg = (f"Iterables are not almost equal within delta {delta}.\n"
                       f"Remaining a: {list_a}\nRemaining b: {list_b}")
                raise self.failureException(msg)

    def setUp(self):
        remove_db_file(self.db)
        setup_testdb(self.db)
        self.reader = ExampleMapReader(self.db)

    def test_geoscore_1(self):
        "Test scoring an excactly matching LRP candidate line"
        lrp = LocationReferencePoint(0.0, 0.0, None, None, None, None, None)
        node1 = DummyNode(Coordinates(0.0, 0.0))
        node2 = DummyNode(Coordinates(0.0, 90.0))
        pal = PointOnLine(DummyLine(None, node1, node2), 0.0)
        score = score_geolocation(lrp, pal, 1.0, False)
        self.assertEqual(score, 1.0)

    def test_geoscore_0(self):
        "Test scoring a non-matching LRP candidate line"
        lrp = LocationReferencePoint(0.0, 0.0, None, None, None, None, None)
        node1 = DummyNode(Coordinates(0.0, 0.0))
        node2 = DummyNode(Coordinates(0.0, 90.0))
        pal = PointOnLine(DummyLine(None, node1, node2), 1.0)
        score = score_geolocation(lrp, pal, 1.0, True)
        self.assertEqual(score, 0.0)

    def test_frcscore_0(self):
        "Test scoring two non-matching FRCs"
        frc_a = FRC.FRC0
        frc_b = FRC.FRC7
        self.assertEqual(score_frc(frc_a, frc_b), 0.0)
        self.assertEqual(score_frc(frc_b, frc_a), 0.0)

    def test_frcscore_1(self):
        "Test scoring two equal FRCs"
        frc = FRC.FRC0
        # If it would not be exactly 1.0, it would be weird
        self.assertEqual(score_frc(frc, frc), 1.0)

    def test_fowscore_0(self):
        "Test scoring two non-matching FOWs"
        fow_a = FOW.UNDEFINED
        fow_b = FOW.OTHER
        self.assertAlmostEqual(score_fow(fow_a, fow_b), 0.5)
        self.assertAlmostEqual(score_fow(fow_b, fow_a), 0.5)

    def test_fowscore_1(self):
        "Test scoring two equal FOWs"
        fow = FOW.MOTORWAY
        self.assertEqual(score_fow(fow, fow), 1.0)

    def test_bearingscore_1(self):
        "Test bearing difference of +90°"
        node1 = DummyNode(Coordinates(0.0, 0.0))
        node2 = DummyNode(Coordinates(0.0, 90.0))
        node3 = DummyNode(Coordinates(1.0, 0.0))
        wanted_bearing = degrees(bearing(node1.coordinates, node2.coordinates))
        wanted = LocationReferencePoint(13.416, 52.525, FRC.FRC2,
                                        FOW.SINGLE_CARRIAGEWAY, wanted_bearing, None, None)
        line = DummyLine(1, node1, node3)
        score = score_bearing(wanted, PointOnLine(line, 0.0), False)
        self.assertEqual(score, 0.5)

    def test_bearingscore_2(self):
        "Test bearing difference of -90°"
        node1 = DummyNode(Coordinates(0.0, 0.0))
        node2 = DummyNode(Coordinates(0.0, 90.0))
        node3 = DummyNode(Coordinates(-1.0, 0.0))
        wanted_bearing = degrees(bearing(node1.coordinates, node2.coordinates))
        wanted = LocationReferencePoint(13.416, 52.525, FRC.FRC2,
                                        FOW.SINGLE_CARRIAGEWAY, wanted_bearing, None, None)
        line = DummyLine(1, node1, node3)
        score = score_bearing(wanted, PointOnLine(line, 0.0), False)
        self.assertEqual(score, 0.5)

    def test_bearingscore_3(self):
        "Test bearing difference of +90°"
        node1 = DummyNode(Coordinates(0.0, 0.0))
        node2 = DummyNode(Coordinates(0.0, 90.0))
        node3 = DummyNode(Coordinates(1.0, 0.0))
        wanted_bearing = degrees(bearing(node1.coordinates, node2.coordinates))
        wanted = LocationReferencePoint(13.416, 52.525, FRC.FRC2,
                                        FOW.SINGLE_CARRIAGEWAY, wanted_bearing, None, None)
        line = DummyLine(1, node1, node3)
        score = score_bearing(wanted, PointOnLine(line, 1.0), True)
        self.assertAlmostEqual(score, 0.5)

    def test_bearingscore_4(self):
        "Test bearing difference of -90°"
        node1 = DummyNode(Coordinates(0.0, 0.0))
        node2 = DummyNode(Coordinates(0.0, 90.0))
        node3 = DummyNode(Coordinates(-1.0, 0.0))
        wanted_bearing = degrees(bearing(node1.coordinates, node2.coordinates))
        wanted = LocationReferencePoint(13.416, 52.525, FRC.FRC2,
                                        FOW.SINGLE_CARRIAGEWAY, wanted_bearing, None, None)
        line = DummyLine(1, node1, node3)
        score = score_bearing(wanted, PointOnLine(line, 1.0), True)
        self.assertAlmostEqual(score, 0.5)

    def test_bearingscore_5(self):
        "Test perfect/worst possible bearing"
        node1 = DummyNode(Coordinates(1.0, 0.0))
        node2 = DummyNode(Coordinates(0.0, 0.0))
        wanted_bearing = degrees(bearing(node1.coordinates, node2.coordinates))
        wanted = LocationReferencePoint(13.416, 52.525, FRC.FRC2,
                                        FOW.SINGLE_CARRIAGEWAY, wanted_bearing, None, None)
        line = DummyLine(1, node1, node2)
        score = score_bearing(wanted, PointOnLine(line, 0.0), False)
        self.assertAlmostEqual(score, 1.0)
        score = score_bearing(wanted, PointOnLine(line, 1.0), True)
        self.assertAlmostEqual(score, 0.0)

    def test_anglescore_1(self):
        "Test the angle scoring function from 0"
        sub_testcases = [-360, -720, 0, 180, 540, 720]
        scores = map(lambda arc: score_angle_difference(0, arc), sub_testcases)
        self.assertIterableAlmostEqual([1.0, 1.0, 1.0, 0.0, 0.0, 1.0], list(scores), 0.001)

    def test_anglescore_2(self):
        "Test the angle scoring function from 271°"
        sub_testcases = [-89, 91, 181, 226]
        scores = map(lambda arc: score_angle_difference(271, arc), sub_testcases)
        self.assertIterableAlmostEqual([1.0, 0.0, 0.5, 0.75], list(scores), 0.001)

    def test_generate_candidates_1(self):
        "Generate candidates and pick the best"
        reference = get_test_linelocation_1()
        candidates = list(nominate_candidates(reference.points[0], self.reader, 500.0, False))
        # Sort by score
        candidates.sort(key=lambda candidate: candidate.score, reverse=True)
        # Get only the line ids
        candidates = [candidate.line.line_id for candidate in candidates]
        # Now assert the best
        self.assertEqual(candidates[0], 1)

    def test_decode_3_lrps(self):
        "Decode a line location of 3 LRPs"
        reference = get_test_linelocation_1()
        location = decode(reference, self.reader, 15.0)
        self.assertTrue(isinstance(location, Route))
        lines = [l.line_id for l in location.lines]
        self.assertListEqual([1, 3, 4], lines)
        for (a, b) in zip(location.coordinates(),
                             [Coordinates(13.41, 52.525), Coordinates(13.414, 52.525),
                              Coordinates(13.4145, 52.529), Coordinates(13.416, 52.525)]):
            self.assertAlmostEqual(a.lon, b.lon, delta=0.00001)
            self.assertAlmostEqual(a.lat, b.lat, delta=0.00001)

    def test_decode_nopath(self):
        "Decode a line location where no short-enough path exists"
        reference = get_test_linelocation_2()
        with self.assertRaises(LRDecodeError):
            decode(reference, self.reader, 15.0)

    def test_decode_offsets(self):
        "Decode a line location with offsets"
        reference = get_test_linelocation_1()
        reference = reference._replace(poffs=0.25)
        reference = reference._replace(noffs=0.75)
        path = decode(reference, self.reader, 15.0)
        self.assertTrue(isinstance(path, Route))
        path = path.coordinates()
        self.assertEqual(len(path), 4)
        self.assertAlmostEqual(path[0].lon, 13.4126, delta=0.001)
        self.assertAlmostEqual(path[0].lat, 52.525, delta=0.001)
        self.assertAlmostEqual(path[1].lon, 13.414, delta=0.001)
        self.assertAlmostEqual(path[1].lat, 52.525, delta=0.001)

    def test_decode_pointalongline(self):
        "Test a valid point along line location"
        # Get a list of 2 LRPs
        reference = get_test_pointalongline()
        pal: PointAlongLine = decode(reference, self.reader)
        coords = pal.coordinates()
        self.assertAlmostEqual(coords.lon, 13.4153, delta=0.0001)
        self.assertAlmostEqual(coords.lat, 52.5270, delta=0.0001)

    def test_decode_pointalong_raises(self):
        "Test an invalid point along line location with too high offset"
        # Get a list of 2 LRPs
        reference = get_test_invalid_pointalongline()
        with self.assertRaises(LRDecodeError):
            decode(reference, self.reader)

    def test_decode_poi(self):
        "Test decoding a valid POI with access point location"
        reference = get_test_poi()
        poi: PoiWithAccessPoint = decode(reference, self.reader)
        coords = poi.access_point_coordinates()
        self.assertAlmostEqual(coords.lon, 13.4153, delta=0.0001)
        self.assertAlmostEqual(coords.lat, 52.5270, delta=0.0001)
        self.assertEqual(poi.poi, Coordinates(13.414, 52.526))

    def test_decode_invalid_poi(self):
        "Test if decoding an invalid POI with access point location raises an error"
        reference = get_test_poi()
        reference = reference._replace(poffs=1500)
        with self.assertRaises(LRDecodeError):
            decode(reference, self.reader)

<<<<<<< HEAD
    def test_decode_midline(self):
        reference = get_test_linelocation_3()
        route = decode(reference, self.reader)
        coords = route.coordinates()
        self.assertEqual(len(coords), 2)
        for ((lon1, lat1), (lon2, lat2)) in zip(coords, [(13.411, 52.525), (13.413, 52.525)]):
            self.assertAlmostEqual(lon1, lon2)
            self.assertAlmostEqual(lat1, lat2)
=======
    def test_observer_decode_3_lrps(self):
        "Add a simple observer for decoding a line location of 3 lrps "
        observer = SimpleObserver()
        reference = get_test_linelocation_1()
        location = decode(reference, self.reader, 15.0, observer)
        self.assertTrue(observer.candidates)
        self.assertListEqual([route.success for route in observer.attempted_routes], [True, True])

    def test_observer_decode_pointalongline(self):
        "Add a simple observer for decoding a valid point along line location"
        reference = get_test_pointalongline()
        observer = SimpleObserver()
        pal: PointAlongLine = decode(reference, self.reader, observer=observer)
        self.assertTrue(observer.candidates)
        self.assertListEqual([route.success for route in observer.attempted_routes], [True])

    def test_observer_decode_poi(self):
        "Add a simple observer for decoding a valid POI with access point location"
        reference = get_test_poi()
        observer = SimpleObserver()
        poi: PoiWithAccessPoint = decode(reference, self.reader, observer=observer)
        self.assertTrue(observer.candidates)
        self.assertListEqual([route.success for route in observer.attempted_routes], [True])
>>>>>>> 786ff7da

    def tearDown(self):
        self.reader.connection.close()
        remove_db_file(self.db)<|MERGE_RESOLUTION|>--- conflicted
+++ resolved
@@ -3,23 +3,18 @@
 from math import degrees
 from itertools import zip_longest
 from typing import List, Iterable, TypeVar, NamedTuple
-
 from shapely.geometry import LineString
-
 from openlr import Coordinates, FRC, FOW, LineLocation as LineLocationRef, LocationReferencePoint\
     , PointAlongLineLocation, Orientation, SideOfRoad, PoiWithAccessPointLocation
 from openlr_dereferencer.decoding import decode, PointAlongLine, LRDecodeError, PoiWithAccessPoint
 from openlr_dereferencer.decoding.candidates import nominate_candidates
+from openlr_dereferencer.decoding.routes import Route
 from openlr_dereferencer.decoding.scoring import score_geolocation, score_frc, score_fow, \
     score_bearing, score_angle_difference
-<<<<<<< HEAD
 from openlr_dereferencer.decoding.tools import PointOnLine
-=======
 from openlr_dereferencer.observer import SimpleObserver
->>>>>>> 786ff7da
 from openlr_dereferencer.example_sqlite_map import ExampleMapReader
 from openlr_dereferencer.maps.wgs84 import distance, bearing
-from openlr_dereferencer.decoding.routes import Route
 
 from .example_mapformat import setup_testdb, remove_db_file
 
@@ -88,7 +83,7 @@
                                   FOW.SINGLE_CARRIAGEWAY, 270/11.25, None, None)
     return LineLocationRef([lrp1, lrp2], 0.0, 0.0)
 
-<<<<<<< HEAD
+
 def get_test_linelocation_3():
     """Returns a line location that is within a line.
     
@@ -101,8 +96,7 @@
     lrp2 = LocationReferencePoint(13.413, 52.525, FRC.FRC1,
                                   FOW.SINGLE_CARRIAGEWAY, 270, None, None)
     return LineLocationRef([lrp1, lrp2], 0.0, 0.0)
-=======
->>>>>>> 786ff7da
+
 
 def get_test_pointalongline() -> PointAlongLineLocation:
     "Get a test Point Along Line location reference"
@@ -345,7 +339,7 @@
         with self.assertRaises(LRDecodeError):
             decode(reference, self.reader)
 
-<<<<<<< HEAD
+
     def test_decode_midline(self):
         reference = get_test_linelocation_3()
         route = decode(reference, self.reader)
@@ -354,7 +348,7 @@
         for ((lon1, lat1), (lon2, lat2)) in zip(coords, [(13.411, 52.525), (13.413, 52.525)]):
             self.assertAlmostEqual(lon1, lon2)
             self.assertAlmostEqual(lat1, lat2)
-=======
+
     def test_observer_decode_3_lrps(self):
         "Add a simple observer for decoding a line location of 3 lrps "
         observer = SimpleObserver()
@@ -378,7 +372,6 @@
         poi: PoiWithAccessPoint = decode(reference, self.reader, observer=observer)
         self.assertTrue(observer.candidates)
         self.assertListEqual([route.success for route in observer.attempted_routes], [True])
->>>>>>> 786ff7da
 
     def tearDown(self):
         self.reader.connection.close()
